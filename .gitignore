--- conflicted
+++ resolved
@@ -1,37 +1,3 @@
-<<<<<<< HEAD
-# .
-/eclipse-build
-/maven-build
-/classes
-build
-/idea-build
-dist
-lib
-test-lib
-*~
-.#*
-/build.properties
-/.idea
-lucene/**/*.iml
-parent.iml
-*.ipr
-*.iws
-/*.iml
-.project
-.classpath
-.settings
-/.caches
-/prj.el
-bin
-/bin
-/bin.*
-pom.xml
-/nbproject
-/nb-build
-.pydevproject
-__pycache__
-/dev-tools/scripts/scripts.iml
-=======
 # Gradle
 #    Ignore the generated local settings file.
 /gradle.properties
@@ -51,20 +17,11 @@
 **/bin/default/
 
 # macOS
->>>>>>> 4bf25415
 .DS_Store
 
 # Python
 .pydevproject
 __pycache__
 
-<<<<<<< HEAD
-# Ignore the generated local settings file.
-gradle.properties
-
-# IntelliJ creates this folder, ignore.
-dev-tools/missing-doclet/out/
-=======
 # Emacs backup
-*~
->>>>>>> 4bf25415
+*~