--- conflicted
+++ resolved
@@ -128,8 +128,7 @@
   }
 
   public IndexReader getReader() throws IOException {
-<<<<<<< HEAD
-=======
+
     return getReader(true);
   }
 
@@ -147,7 +146,6 @@
   }
 
   public IndexReader getReader(boolean applyDeletions) throws IOException {
->>>>>>> c7c03f6c
     getReaderCalled = true;
     if (r.nextInt(4) == 2) {
       doRandomOptimize();
