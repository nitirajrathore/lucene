/*
 * Licensed to the Apache Software Foundation (ASF) under one or more
 * contributor license agreements.  See the NOTICE file distributed with
 * this work for additional information regarding copyright ownership.
 * The ASF licenses this file to You under the Apache License, Version 2.0
 * (the "License"); you may not use this file except in compliance with
 * the License.  You may obtain a copy of the License at
 *
 *     http://www.apache.org/licenses/LICENSE-2.0
 *
 * Unless required by applicable law or agreed to in writing, software
 * distributed under the License is distributed on an "AS IS" BASIS,
 * WITHOUT WARRANTIES OR CONDITIONS OF ANY KIND, either express or implied.
 * See the License for the specific language governing permissions and
 * limitations under the License.
 */

package org.apache.lucene.util.hnsw;

import static org.apache.lucene.search.DocIdSetIterator.NO_MORE_DOCS;

import java.io.Closeable;
import java.io.IOException;
import java.io.OutputStream;
import java.lang.management.ManagementFactory;
import java.lang.management.ThreadMXBean;
import java.nio.ByteBuffer;
import java.nio.ByteOrder;
import java.nio.FloatBuffer;
import java.nio.IntBuffer;
import java.nio.channels.FileChannel;
import java.nio.file.Files;
import java.nio.file.Path;
import java.nio.file.Paths;
import java.util.HashSet;
import java.util.Locale;
import java.util.Set;
import org.apache.lucene.codecs.lucene90.Lucene90HnswVectorReader;
import org.apache.lucene.document.Document;
import org.apache.lucene.document.FieldType;
import org.apache.lucene.document.StoredField;
import org.apache.lucene.document.VectorField;
import org.apache.lucene.index.CodecReader;
import org.apache.lucene.index.DirectoryReader;
import org.apache.lucene.index.IndexReader;
import org.apache.lucene.index.IndexWriter;
import org.apache.lucene.index.IndexWriterConfig;
import org.apache.lucene.index.KnnGraphValues;
import org.apache.lucene.index.LeafReader;
import org.apache.lucene.index.LeafReaderContext;
import org.apache.lucene.index.RandomAccessVectorValues;
import org.apache.lucene.index.RandomAccessVectorValuesProducer;
import org.apache.lucene.index.VectorValues;
import org.apache.lucene.search.ScoreDoc;
import org.apache.lucene.search.TopDocs;
import org.apache.lucene.store.Directory;
import org.apache.lucene.store.FSDirectory;
import org.apache.lucene.util.BytesRef;
import org.apache.lucene.util.FullKnn;
import org.apache.lucene.util.IntroSorter;
import org.apache.lucene.util.PrintStreamInfoStream;
import org.apache.lucene.util.SuppressForbidden;

/**
 * For testing indexing and search performance of a knn-graph
 *
 * <p>java -cp .../lib/*.jar org.apache.lucene.util.hnsw.KnnGraphTester -ndoc 1000000 -search
 * .../vectors.bin
 */
public class KnnGraphTester {

  private static final String KNN_FIELD = "knn";
  private static final String ID_FIELD = "id";
  private static final VectorValues.SimilarityFunction SIMILARITY_FUNCTION =
      VectorValues.SimilarityFunction.DOT_PRODUCT;

  private int numDocs;
  private int dim;
  private int topK;
  private int warmCount;
  private int numIters;
  private int fanout;
  private Path indexPath;
  private boolean quiet;
  private boolean reindex;
  private boolean forceMerge;
  private int reindexTimeMsec;
  private int beamWidth;
  private int maxConn;

  @SuppressForbidden(reason = "uses Random()")
  private KnnGraphTester() {
    // set defaults
    numDocs = 1000;
    numIters = 1000;
    dim = 256;
    topK = 100;
    warmCount = 1000;
    fanout = topK;
  }

  public static void main(String... args) throws Exception {
    new KnnGraphTester().run(args);
  }

  private void run(String... args) throws Exception {
    String operation = null;
    Path docVectorsPath = null, queryPath = null, outputPath = null;
    for (int iarg = 0; iarg < args.length; iarg++) {
      String arg = args[iarg];
      switch (arg) {
        case "-search":
        case "-check":
        case "-stats":
        case "-dump":
          if (operation != null) {
            throw new IllegalArgumentException(
                "Specify only one operation, not both " + arg + " and " + operation);
          }
          operation = arg;
          if (operation.equals("-search")) {
            if (iarg == args.length - 1) {
              throw new IllegalArgumentException(
                  "Operation " + arg + " requires a following pathname");
            }
            queryPath = Paths.get(args[++iarg]);
          }
          break;
        case "-fanout":
          if (iarg == args.length - 1) {
            throw new IllegalArgumentException("-fanout requires a following number");
          }
          fanout = Integer.parseInt(args[++iarg]);
          break;
        case "-beamWidthIndex":
          if (iarg == args.length - 1) {
            throw new IllegalArgumentException("-beamWidthIndex requires a following number");
          }
          beamWidth = Integer.parseInt(args[++iarg]);
          break;
        case "-maxConn":
          if (iarg == args.length - 1) {
            throw new IllegalArgumentException("-maxConn requires a following number");
          }
          maxConn = Integer.parseInt(args[++iarg]);
          break;
        case "-dim":
          if (iarg == args.length - 1) {
            throw new IllegalArgumentException("-dim requires a following number");
          }
          dim = Integer.parseInt(args[++iarg]);
          break;
        case "-ndoc":
          if (iarg == args.length - 1) {
            throw new IllegalArgumentException("-ndoc requires a following number");
          }
          numDocs = Integer.parseInt(args[++iarg]);
          break;
        case "-niter":
          if (iarg == args.length - 1) {
            throw new IllegalArgumentException("-niter requires a following number");
          }
          numIters = Integer.parseInt(args[++iarg]);
          break;
        case "-reindex":
          reindex = true;
          break;
        case "-topK":
          if (iarg == args.length - 1) {
            throw new IllegalArgumentException("-topK requires a following number");
          }
          topK = Integer.parseInt(args[++iarg]);
          break;
        case "-out":
          outputPath = Paths.get(args[++iarg]);
          break;
        case "-warm":
          warmCount = Integer.parseInt(args[++iarg]);
          break;
        case "-docs":
          docVectorsPath = Paths.get(args[++iarg]);
          break;
        case "-forceMerge":
          forceMerge = true;
          break;
        case "-quiet":
          quiet = true;
          break;
        default:
          throw new IllegalArgumentException("unknown argument " + arg);
          // usage();
      }
    }
    if (operation == null && reindex == false) {
      usage();
    }
    indexPath = Paths.get(formatIndexPath(docVectorsPath));
    if (reindex) {
      if (docVectorsPath == null) {
        throw new IllegalArgumentException("-docs argument is required when indexing");
      }
      reindexTimeMsec = createIndex(docVectorsPath, indexPath);
      if (forceMerge) {
        forceMerge();
      }
    }
    if (operation != null) {
      switch (operation) {
        case "-search":
          if (docVectorsPath == null) {
            throw new IllegalArgumentException("missing -docs arg");
          }
          if (outputPath != null) {
            testSearch(indexPath, queryPath, outputPath, null);
          } else {
            testSearch(indexPath, queryPath, null, getNN(docVectorsPath, queryPath));
          }
          break;
        case "-dump":
          dumpGraph(docVectorsPath);
          break;
        case "-stats":
          printFanoutHist(indexPath);
          break;
      }
    }
  }

  private String formatIndexPath(Path docsPath) {
    return docsPath.getFileName() + "-" + maxConn + "-" + beamWidth + ".index";
  }

  @SuppressForbidden(reason = "Prints stuff")
  private void printFanoutHist(Path indexPath) throws IOException {
    try (Directory dir = FSDirectory.open(indexPath);
        DirectoryReader reader = DirectoryReader.open(dir)) {
      // int[] globalHist = new int[reader.maxDoc()];
      for (LeafReaderContext context : reader.leaves()) {
        LeafReader leafReader = context.reader();
        KnnGraphValues knnValues =
            ((Lucene90HnswVectorReader) ((CodecReader) leafReader).getVectorReader())
                .getGraphValues(KNN_FIELD);
        System.out.printf("Leaf %d has %d documents\n", context.ord, leafReader.maxDoc());
        printGraphFanout(knnValues, leafReader.maxDoc());
      }
    }
  }

  private void dumpGraph(Path docsPath) throws IOException {
    try (BinaryFileVectors vectors = new BinaryFileVectors(docsPath)) {
      RandomAccessVectorValues values = vectors.randomAccess();
      HnswGraphBuilder builder = new HnswGraphBuilder(vectors, maxConn, beamWidth, 0);
      // start at node 1
      for (int i = 1; i < numDocs; i++) {
        builder.addGraphNode(values.vectorValue(i));
        System.out.println("\nITERATION " + i);
        dumpGraph(builder.hnsw);
      }
    }
  }

  private void dumpGraph(HnswGraph hnsw) {
    for (int i = 0; i < hnsw.size(); i++) {
      NeighborArray neighbors = hnsw.getNeighbors(i);
      System.out.printf(Locale.ROOT, "%5d", i);
      NeighborArray sorted = new NeighborArray(neighbors.size());
      for (int j = 0; j < neighbors.size(); j++) {
        int node = neighbors.node[j];
        float score = neighbors.score[j];
        sorted.add(node, score);
      }
      new NeighborArraySorter(sorted).sort(0, sorted.size());
      for (int j = 0; j < sorted.size(); j++) {
        System.out.printf(Locale.ROOT, " [%d, %.4f]", sorted.node[j], sorted.score[j]);
      }
      System.out.println();
    }
  }

  @SuppressForbidden(reason = "Prints stuff")
  private void forceMerge() throws IOException {
    IndexWriterConfig iwc = new IndexWriterConfig().setOpenMode(IndexWriterConfig.OpenMode.APPEND);
    iwc.setInfoStream(new PrintStreamInfoStream(System.out));
    System.out.println("Force merge index in " + indexPath);
    try (IndexWriter iw = new IndexWriter(FSDirectory.open(indexPath), iwc)) {
      iw.forceMerge(1);
    }
  }

  @SuppressForbidden(reason = "Prints stuff")
  private void printGraphFanout(KnnGraphValues knnValues, int numDocs) throws IOException {
    int min = Integer.MAX_VALUE, max = 0, total = 0;
    int count = 0;
    int[] leafHist = new int[numDocs];
    for (int node = 0; node < numDocs; node++) {
      knnValues.seek(node);
      int n = 0;
      while (knnValues.nextNeighbor() != NO_MORE_DOCS) {
        ++n;
      }
      ++leafHist[n];
      max = Math.max(max, n);
      min = Math.min(min, n);
      if (n > 0) {
        ++count;
        total += n;
      }
    }
    System.out.printf(
        "Graph size=%d, Fanout min=%d, mean=%.2f, max=%d\n",
        count, min, total / (float) count, max);
    printHist(leafHist, max, count, 10);
  }

  @SuppressForbidden(reason = "Prints stuff")
  private void printHist(int[] hist, int max, int count, int nbuckets) {
    System.out.print("%");
    for (int i = 0; i <= nbuckets; i++) {
      System.out.printf("%4d", i * 100 / nbuckets);
    }
    System.out.printf("\n %4d", hist[0]);
    int total = 0, ibucket = 1;
    for (int i = 1; i <= max && ibucket <= nbuckets; i++) {
      total += hist[i];
      while (total >= count * ibucket / nbuckets) {
        System.out.printf("%4d", i);
        ++ibucket;
      }
    }
    System.out.println();
  }

  @SuppressForbidden(reason = "Prints stuff")
  private void testSearch(Path indexPath, Path queryPath, Path outputPath, int[][] nn)
      throws IOException {
    TopDocs[] results = new TopDocs[numIters];
    long elapsed, totalCpuTime, totalVisited = 0;
    try (FileChannel q = FileChannel.open(queryPath)) {
      FloatBuffer targets =
          q.map(FileChannel.MapMode.READ_ONLY, 0, numIters * dim * Float.BYTES)
              .order(ByteOrder.LITTLE_ENDIAN)
              .asFloatBuffer();
      float[] target = new float[dim];
      if (quiet == false) {
        System.out.println("running " + numIters + " targets; topK=" + topK + ", fanout=" + fanout);
      }
      long start;
      ThreadMXBean bean = ManagementFactory.getThreadMXBean();
      long cpuTimeStartNs;
      try (Directory dir = FSDirectory.open(indexPath);
          DirectoryReader reader = DirectoryReader.open(dir)) {
        numDocs = reader.maxDoc();
        for (int i = 0; i < warmCount; i++) {
          // warm up
          targets.get(target);
          results[i] = doKnnSearch(reader, KNN_FIELD, target, topK, fanout);
        }
        targets.position(0);
        start = System.nanoTime();
        cpuTimeStartNs = bean.getCurrentThreadCpuTime();
        for (int i = 0; i < numIters; i++) {
          targets.get(target);
          results[i] = doKnnSearch(reader, KNN_FIELD, target, topK, fanout);
        }
        totalCpuTime = (bean.getCurrentThreadCpuTime() - cpuTimeStartNs) / 1_000_000;
        elapsed = (System.nanoTime() - start) / 1_000_000; // ns -> ms
        for (int i = 0; i < numIters; i++) {
          totalVisited += results[i].totalHits.value;
          for (ScoreDoc doc : results[i].scoreDocs) {
            doc.doc = Integer.parseInt(reader.document(doc.doc).get("id"));
          }
        }
      }
      if (quiet == false) {
        System.out.println(
            "completed "
                + numIters
                + " searches in "
                + elapsed
                + " ms: "
                + ((1000 * numIters) / elapsed)
                + " QPS "
                + "CPU time="
                + totalCpuTime
                + "ms");
      }
    }
    if (outputPath != null) {
      ByteBuffer buf = ByteBuffer.allocate(4);
      IntBuffer ibuf = buf.order(ByteOrder.LITTLE_ENDIAN).asIntBuffer();
      try (OutputStream out = Files.newOutputStream(outputPath)) {
        for (int i = 0; i < numIters; i++) {
          for (ScoreDoc doc : results[i].scoreDocs) {
            ibuf.position(0);
            ibuf.put(doc.doc);
            out.write(buf.array());
          }
        }
      }
    } else {
      if (quiet == false) {
        System.out.println("checking results");
      }
      float recall = checkResults(results, nn);
      totalVisited /= numIters;
      System.out.printf(
          Locale.ROOT,
          "%5.3f\t%5.2f\t%d\t%d\t%d\t%d\t%d\t%d\n",
          recall,
          totalCpuTime / (float) numIters,
          numDocs,
          fanout,
          maxConn,
          beamWidth,
          totalVisited,
          reindexTimeMsec);
    }
  }

  private static TopDocs doKnnSearch(
      IndexReader reader, String field, float[] vector, int k, int fanout) throws IOException {
    TopDocs[] results = new TopDocs[reader.leaves().size()];
    for (LeafReaderContext ctx : reader.leaves()) {
      results[ctx.ord] = ctx.reader().searchNearestVectors(field, vector, k, fanout);
      int docBase = ctx.docBase;
      for (ScoreDoc scoreDoc : results[ctx.ord].scoreDocs) {
        scoreDoc.doc += docBase;
      }
    }
    return TopDocs.merge(k, results);
  }

  private float checkResults(TopDocs[] results, int[][] nn) {
    int totalMatches = 0;
    int totalResults = 0;
    for (int i = 0; i < results.length; i++) {
      int n = results[i].scoreDocs.length;
      totalResults += n;
      // System.out.println(Arrays.toString(nn[i]));
      // System.out.println(Arrays.toString(results[i].scoreDocs));
      totalMatches += compareNN(nn[i], results[i]);
    }
    return totalMatches / (float) totalResults;
  }

  private int compareNN(int[] expected, TopDocs results) {
    int matched = 0;
    /*
    System.out.print("expected=");
    for (int j = 0; j < expected.length; j++) {
      System.out.print(expected[j]);
      System.out.print(", ");
    }
    System.out.print('\n');
    System.out.println("results=");
    for (int j = 0; j < results.scoreDocs.length; j++) {
      System.out.print("" + results.scoreDocs[j].doc + ":" + results.scoreDocs[j].score + ", ");
    }
    System.out.print('\n');
    */
    Set<Integer> expectedSet = new HashSet<>();
    for (int i = 0; i < results.scoreDocs.length; i++) {
      expectedSet.add(expected[i]);
    }
    for (ScoreDoc scoreDoc : results.scoreDocs) {
      if (expectedSet.contains(scoreDoc.doc)) {
        ++matched;
      }
    }
    return matched;
  }

  private int[][] getNN(Path docPath, Path queryPath) throws IOException {
    // look in working directory for cached nn file
    String nnFileName = "nn-" + numDocs + "-" + numIters + "-" + topK + "-" + dim + ".bin";
    Path nnPath = Paths.get(nnFileName);
    if (Files.exists(nnPath)) {
      return readNN(nnPath);
    } else {
      int[][] nn = new FullKnn(dim, topK, SEARCH_STRATEGY, quiet).computeNN(docPath, queryPath);
      writeNN(nn, nnPath);
      return nn;
    }
  }

  private int[][] readNN(Path nnPath) throws IOException {
    int[][] result = new int[numIters][];
    try (FileChannel in = FileChannel.open(nnPath)) {
      IntBuffer intBuffer =
          in.map(FileChannel.MapMode.READ_ONLY, 0, numIters * topK * Integer.BYTES)
              .order(ByteOrder.LITTLE_ENDIAN)
              .asIntBuffer();
      for (int i = 0; i < numIters; i++) {
        result[i] = new int[topK];
        intBuffer.get(result[i]);
      }
    }
    return result;
  }

  private void writeNN(int[][] nn, Path nnPath) throws IOException {
    if (quiet == false) {
      System.out.println("writing true nearest neighbors to " + nnPath);
    }
    ByteBuffer tmp =
        ByteBuffer.allocate(nn[0].length * Integer.BYTES).order(ByteOrder.LITTLE_ENDIAN);
    try (OutputStream out = Files.newOutputStream(nnPath)) {
      for (int i = 0; i < numIters; i++) {
        tmp.asIntBuffer().put(nn[i]);
        out.write(tmp.array());
      }
    }
  }

<<<<<<< HEAD
=======
  private int[][] computeNN(Path docPath, Path queryPath) throws IOException {
    int[][] result = new int[numIters][];
    if (quiet == false) {
      System.out.println("computing true nearest neighbors of " + numIters + " target vectors");
    }
    try (FileChannel in = FileChannel.open(docPath);
        FileChannel qIn = FileChannel.open(queryPath)) {
      FloatBuffer queries =
          qIn.map(FileChannel.MapMode.READ_ONLY, 0, numIters * dim * Float.BYTES)
              .order(ByteOrder.LITTLE_ENDIAN)
              .asFloatBuffer();
      float[] vector = new float[dim];
      float[] query = new float[dim];
      for (int i = 0; i < numIters; i++) {
        queries.get(query);
        long totalBytes = (long) numDocs * dim * Float.BYTES;
        int
            blockSize =
                (int)
                    Math.min(
                        totalBytes,
                        (Integer.MAX_VALUE / (dim * Float.BYTES)) * (dim * Float.BYTES)),
            offset = 0;
        int j = 0;
        // System.out.println("totalBytes=" + totalBytes);
        while (j < numDocs) {
          FloatBuffer vectors =
              in.map(FileChannel.MapMode.READ_ONLY, offset, blockSize)
                  .order(ByteOrder.LITTLE_ENDIAN)
                  .asFloatBuffer();
          offset += blockSize;
          NeighborQueue queue = new NeighborQueue(topK, SIMILARITY_FUNCTION.reversed);
          for (; j < numDocs && vectors.hasRemaining(); j++) {
            vectors.get(vector);
            float d = SIMILARITY_FUNCTION.compare(query, vector);
            queue.insertWithOverflow(j, d);
          }
          result[i] = new int[topK];
          for (int k = topK - 1; k >= 0; k--) {
            result[i][k] = queue.topNode();
            queue.pop();
            // System.out.print(" " + n);
          }
          if (quiet == false && (i + 1) % 10 == 0) {
            System.out.print(" " + (i + 1));
            System.out.flush();
          }
        }
      }
    }
    return result;
  }

>>>>>>> 6ebf9595
  private int createIndex(Path docsPath, Path indexPath) throws IOException {
    IndexWriterConfig iwc = new IndexWriterConfig().setOpenMode(IndexWriterConfig.OpenMode.CREATE);
    // iwc.setMergePolicy(NoMergePolicy.INSTANCE);
    iwc.setRAMBufferSizeMB(1994d);
    // iwc.setMaxBufferedDocs(10000);

    FieldType fieldType =
        VectorField.createHnswType(
            dim, VectorValues.SimilarityFunction.DOT_PRODUCT, maxConn, beamWidth);
    if (quiet == false) {
      iwc.setInfoStream(new PrintStreamInfoStream(System.out));
      System.out.println("creating index in " + indexPath);
    }
    long start = System.nanoTime();
    long totalBytes = (long) numDocs * dim * Float.BYTES, offset = 0;
    try (FSDirectory dir = FSDirectory.open(indexPath);
        IndexWriter iw = new IndexWriter(dir, iwc)) {
      int blockSize =
          (int)
              Math.min(totalBytes, (Integer.MAX_VALUE / (dim * Float.BYTES)) * (dim * Float.BYTES));
      float[] vector = new float[dim];
      try (FileChannel in = FileChannel.open(docsPath)) {
        int i = 0;
        while (i < numDocs) {
          FloatBuffer vectors =
              in.map(FileChannel.MapMode.READ_ONLY, offset, blockSize)
                  .order(ByteOrder.LITTLE_ENDIAN)
                  .asFloatBuffer();
          offset += blockSize;
          for (; vectors.hasRemaining() && i < numDocs; i++) {
            vectors.get(vector);
            Document doc = new Document();
            // System.out.println("vector=" + vector[0] + "," + vector[1] + "...");
            doc.add(new VectorField(KNN_FIELD, vector, fieldType));
            doc.add(new StoredField(ID_FIELD, i));
            iw.addDocument(doc);
          }
        }
        if (quiet == false) {
          System.out.println("Done indexing " + numDocs + " documents; now flush");
        }
      }
    }
    long elapsed = System.nanoTime() - start;
    if (quiet == false) {
      System.out.println("Indexed " + numDocs + " documents in " + elapsed / 1_000_000_000 + "s");
    }
    return (int) (elapsed / 1_000_000);
  }

  private static void usage() {
    String error =
        "Usage: TestKnnGraph [-reindex] [-search {queryfile}|-stats|-check] [-docs {datafile}] [-niter N] [-fanout N] [-maxConn N] [-beamWidth N]";
    System.err.println(error);
    System.exit(1);
  }

  class BinaryFileVectors implements RandomAccessVectorValuesProducer, Closeable {

    private final int size;
    private final FileChannel in;
    private final FloatBuffer mmap;

    BinaryFileVectors(Path filePath) throws IOException {
      in = FileChannel.open(filePath);
      long totalBytes = (long) numDocs * dim * Float.BYTES;
      if (totalBytes > Integer.MAX_VALUE) {
        throw new IllegalArgumentException("input over 2GB not supported");
      }
      int vectorByteSize = dim * Float.BYTES;
      size = (int) (totalBytes / vectorByteSize);
      mmap =
          in.map(FileChannel.MapMode.READ_ONLY, 0, totalBytes)
              .order(ByteOrder.LITTLE_ENDIAN)
              .asFloatBuffer();
    }

    @Override
    public void close() throws IOException {
      in.close();
    }

    @Override
    public RandomAccessVectorValues randomAccess() {
      return new Values();
    }

    class Values implements RandomAccessVectorValues {

      float[] vector = new float[dim];
      FloatBuffer source = mmap.slice();

      @Override
      public int size() {
        return size;
      }

      @Override
      public int dimension() {
        return dim;
      }

      @Override
      public VectorValues.SimilarityFunction similarityFunction() {
        return SIMILARITY_FUNCTION;
      }

      @Override
      public float[] vectorValue(int targetOrd) {
        int pos = targetOrd * dim;
        source.position(pos);
        source.get(vector);
        return vector;
      }

      @Override
      public BytesRef binaryValue(int targetOrd) {
        throw new UnsupportedOperationException();
      }
    }
  }

  static class NeighborArraySorter extends IntroSorter {
    private final int[] node;
    private final float[] score;

    NeighborArraySorter(NeighborArray neighbors) {
      node = neighbors.node;
      score = neighbors.score;
    }

    int pivot;

    @Override
    protected void swap(int i, int j) {
      int tmpNode = node[i];
      float tmpScore = score[i];
      node[i] = node[j];
      score[i] = score[j];
      node[j] = tmpNode;
      score[j] = tmpScore;
    }

    @Override
    protected void setPivot(int i) {
      pivot = i;
    }

    @Override
    protected int comparePivot(int j) {
      return Float.compare(score[pivot], score[j]);
    }
  }
}<|MERGE_RESOLUTION|>--- conflicted
+++ resolved
@@ -512,8 +512,6 @@
     }
   }
 
-<<<<<<< HEAD
-=======
   private int[][] computeNN(Path docPath, Path queryPath) throws IOException {
     int[][] result = new int[numIters][];
     if (quiet == false) {
@@ -567,7 +565,6 @@
     return result;
   }
 
->>>>>>> 6ebf9595
   private int createIndex(Path docsPath, Path indexPath) throws IOException {
     IndexWriterConfig iwc = new IndexWriterConfig().setOpenMode(IndexWriterConfig.OpenMode.CREATE);
     // iwc.setMergePolicy(NoMergePolicy.INSTANCE);
