package org.apache.lucene.util;

/*
 * Licensed to the Apache Software Foundation (ASF) under one or more
 * contributor license agreements.  See the NOTICE file distributed with
 * this work for additional information regarding copyright ownership.
 * The ASF licenses this file to You under the Apache License, Version 2.0
 * (the "License"); you may not use this file except in compliance with
 * the License.  You may obtain a copy of the License at
 *
 *     http://www.apache.org/licenses/LICENSE-2.0
 *
 * Unless required by applicable law or agreed to in writing, software
 * distributed under the License is distributed on an "AS IS" BASIS,
 * WITHOUT WARRANTIES OR CONDITIONS OF ANY KIND, either express or implied.
 * See the License for the specific language governing permissions and
 * limitations under the License.
 */

import java.math.BigInteger;
import java.util.Arrays;
import java.util.Properties;

/**
 * Methods for manipulating strings.
 *
 * @lucene.internal
 */
public abstract class StringHelper {

  /**
   * Compares two {@link BytesRef}, element by element, and returns the
   * number of elements common to both arrays.
   *
   * @param left The first {@link BytesRef} to compare
   * @param right The second {@link BytesRef} to compare
   * @return The number of common elements.
   */
  public static int bytesDifference(BytesRef left, BytesRef right) {
    int len = left.length < right.length ? left.length : right.length;
    final byte[] bytesLeft = left.bytes;
    final int offLeft = left.offset;
    byte[] bytesRight = right.bytes;
    final int offRight = right.offset;
    for (int i = 0; i < len; i++)
      if (bytesLeft[i+offLeft] != bytesRight[i+offRight])
        return i;
    return len;
  }
  
  /** 
   * Returns the length of {@code currentTerm} needed for use as a sort key.
   * so that {@link BytesRef#compareTo(BytesRef)} still returns the same result.
   * This method assumes currentTerm comes after priorTerm.
   */
  public static int sortKeyLength(final BytesRef priorTerm, final BytesRef currentTerm) {
    final int currentTermOffset = currentTerm.offset;
    final int priorTermOffset = priorTerm.offset;
    final int limit = Math.min(priorTerm.length, currentTerm.length);
    for (int i = 0; i < limit; i++) {
      if (priorTerm.bytes[priorTermOffset+i] != currentTerm.bytes[currentTermOffset+i]) {
        return i+1;
      }
    }
    return Math.min(1+priorTerm.length, currentTerm.length);
  }

  private StringHelper() {
  }

  public static boolean equals(String s1, String s2) {
    if (s1 == null) {
      return s2 == null;
    } else {
      return s1.equals(s2);
    }
  }

  /**
   * Returns <code>true</code> iff the ref starts with the given prefix.
   * Otherwise <code>false</code>.
   * 
   * @param ref
   *         the {@code byte[]} to test
   * @param prefix
   *         the expected prefix
   * @return Returns <code>true</code> iff the ref starts with the given prefix.
   *         Otherwise <code>false</code>.
   */
  public static boolean startsWith(byte[] ref, BytesRef prefix) {
    if (ref.length < prefix.length) {
      return false;
    }

    for(int i=0;i<prefix.length;i++) {
      if (ref[i] != prefix.bytes[prefix.offset+i]) {
        return false;
      }
    }

    return true;
  }

  /**
   * Returns <code>true</code> iff the ref starts with the given prefix.
   * Otherwise <code>false</code>.
   * 
   * @param ref
   *          the {@link BytesRef} to test
   * @param prefix
   *          the expected prefix
   * @return Returns <code>true</code> iff the ref starts with the given prefix.
   *         Otherwise <code>false</code>.
   */
  public static boolean startsWith(BytesRef ref, BytesRef prefix) {
    return sliceEquals(ref, prefix, 0);
  }

  /**
   * Returns <code>true</code> iff the ref ends with the given suffix. Otherwise
   * <code>false</code>.
   * 
   * @param ref
   *          the {@link BytesRef} to test
   * @param suffix
   *          the expected suffix
   * @return Returns <code>true</code> iff the ref ends with the given suffix.
   *         Otherwise <code>false</code>.
   */
  public static boolean endsWith(BytesRef ref, BytesRef suffix) {
    return sliceEquals(ref, suffix, ref.length - suffix.length);
  }
  
  private static boolean sliceEquals(BytesRef sliceToTest, BytesRef other, int pos) {
    if (pos < 0 || sliceToTest.length - pos < other.length) {
      return false;
    }
    int i = sliceToTest.offset + pos;
    int j = other.offset;
    final int k = other.offset + other.length;
    
    while (j < k) {
      if (sliceToTest.bytes[i++] != other.bytes[j++]) {
        return false;
      }
    }
    
    return true;
  }

  /** Pass this as the seed to {@link #murmurhash3_x86_32}. */

  // Poached from Guava: set a different salt/seed
  // for each JVM instance, to frustrate hash key collision
  // denial of service attacks, and to catch any places that
  // somehow rely on hash function/order across JVM
  // instances:
  public static final int GOOD_FAST_HASH_SEED;

  static {
    String prop = System.getProperty("tests.seed");
    if (prop != null) {
      // So if there is a test failure that relied on hash
      // order, we remain reproducible based on the test seed:
      GOOD_FAST_HASH_SEED = prop.hashCode();
    } else {
      GOOD_FAST_HASH_SEED = (int) System.currentTimeMillis();
    }
  }

  /** Returns the MurmurHash3_x86_32 hash.
   * Original source/tests at https://github.com/yonik/java_util/
   */
  @SuppressWarnings("fallthrough")
  public static int murmurhash3_x86_32(byte[] data, int offset, int len, int seed) {

    final int c1 = 0xcc9e2d51;
    final int c2 = 0x1b873593;

    int h1 = seed;
    int roundedEnd = offset + (len & 0xfffffffc);  // round down to 4 byte block

    for (int i=offset; i<roundedEnd; i+=4) {
      // little endian load order
      int k1 = (data[i] & 0xff) | ((data[i+1] & 0xff) << 8) | ((data[i+2] & 0xff) << 16) | (data[i+3] << 24);
      k1 *= c1;
      k1 = Integer.rotateLeft(k1, 15);
      k1 *= c2;

      h1 ^= k1;
      h1 = Integer.rotateLeft(h1, 13);
      h1 = h1*5+0xe6546b64;
    }

    // tail
    int k1 = 0;

    switch(len & 0x03) {
      case 3:
        k1 = (data[roundedEnd + 2] & 0xff) << 16;
        // fallthrough
      case 2:
        k1 |= (data[roundedEnd + 1] & 0xff) << 8;
        // fallthrough
      case 1:
        k1 |= (data[roundedEnd] & 0xff);
        k1 *= c1;
        k1 = Integer.rotateLeft(k1, 15);
        k1 *= c2;
        h1 ^= k1;
    }

    // finalization
    h1 ^= len;

    // fmix(h1);
    h1 ^= h1 >>> 16;
    h1 *= 0x85ebca6b;
    h1 ^= h1 >>> 13;
    h1 *= 0xc2b2ae35;
    h1 ^= h1 >>> 16;

    return h1;
  }

  public static int murmurhash3_x86_32(BytesRef bytes, int seed) {
    return murmurhash3_x86_32(bytes.bytes, bytes.offset, bytes.length, seed);
  }

  // Holds 128 bit unsigned value:
  private static BigInteger nextId;
  private static final BigInteger mask128;
  private static final Object idLock = new Object();

  static {
    // 128 bit unsigned mask
    byte[] maskBytes128 = new byte[16];
    Arrays.fill(maskBytes128, (byte) 0xff);
    mask128 = new BigInteger(1, maskBytes128);
    
    String prop = System.getProperty("tests.seed");

    // State for xorshift128:
    long x0;
    long x1;

    if (prop != null) {
      // So if there is a test failure that somehow relied on this id,
      // we remain reproducible based on the test seed:
      if (prop.length() > 8) {
        prop = prop.substring(prop.length()-8);
      }
      x0 = Long.parseLong(prop, 16);
      x1 = x0;
    } else {
<<<<<<< HEAD
      // "Rough randomess" from 3 different sources:
=======
      // Randomess from 3 different sources:
>>>>>>> 1529c57c
      x0 = System.nanoTime();
      x1 = StringHelper.class.hashCode() << 32;
      StringBuilder sb = new StringBuilder();
      // Properties can vary across JVM instances:
      Properties p = System.getProperties();
      for (String s: p.stringPropertyNames()) {
        sb.append(s);
        sb.append(p.getProperty(s));
      }
      x1 |= sb.toString().hashCode();
      // TODO: maybe read from /dev/urandom when it's available?
    }

    // Use a few iterations of xorshift128 to scatter the seed
    // in case multiple Lucene instances starting up "near" the same
    // nanoTime, since we use ++ (mod 2^128) for full period cycle:
    for(int i=0;i<10;i++) {
      long s1 = x0;
      long s0 = x1;
      x0 = s0;
      s1 ^= s1 << 23; // a
      x1 = s1 ^ s0 ^ (s1 >>> 17) ^ (s0 >>> 26); // b, c
    }
    
    // 64-bit unsigned mask
    byte[] maskBytes64 = new byte[8];
    Arrays.fill(maskBytes64, (byte) 0xff);
    BigInteger mask64 = new BigInteger(1, maskBytes64);

    // First make unsigned versions of x0, x1:
    BigInteger unsignedX0 = BigInteger.valueOf(x0).and(mask64);
    BigInteger unsignedX1 = BigInteger.valueOf(x1).and(mask64);

    // Concatentate bits of x0 and x1, as unsigned 128 bit integer:
    nextId = unsignedX0.shiftLeft(64).or(unsignedX1);
  }
  
  /** length in bytes of an ID */
  public static final int ID_LENGTH = 16;

  /** Generates a non-cryptographic globally unique id. */
  public static byte[] randomId() {

    // NOTE: we don't use Java's UUID.randomUUID() implementation here because:
    //
    //   * It's overkill for our usage: it tries to be cryptographically
    //     secure, whereas for this use we don't care if someone can
    //     guess the IDs.
    //
    //   * It uses SecureRandom, which on Linux can easily take a long time
    //     (I saw ~ 10 seconds just running a Lucene test) when entropy
    //     harvesting is falling behind.
    //
    //   * It loses a few (6) bits to version and variant and it's not clear
    //     what impact that has on the period, whereas the simple ++ (mod 2^128)
    //     we use here is guaranteed to have the full period.

    byte bits[];
    synchronized(idLock) {
      bits = nextId.toByteArray();
      nextId = nextId.add(BigInteger.ONE).and(mask128);
    }
    
    // toByteArray() always returns a sign bit, so it may require an extra byte (always zero)
    if (bits.length > ID_LENGTH) {
      assert bits.length == ID_LENGTH + 1;
      assert bits[0] == 0;
      return Arrays.copyOfRange(bits, 1, bits.length);
    } else {
      byte[] result = new byte[ID_LENGTH];
      System.arraycopy(bits, 0, result, result.length - bits.length, bits.length);
      return result;
    }
  }
  
  /** 
   * Helper method to render an ID as a string, for debugging
   * <p>
   * Returns the string {@code (null)} if the id is null.
   * Otherwise, returns a string representation for debugging.
   * Never throws an exception. The returned string may
   * indicate if the id is definitely invalid.
   */
  public static String idToString(byte id[]) {
    if (id == null) {
      return "(null)";
    } else {
      StringBuilder sb = new StringBuilder();
      sb.append(new BigInteger(1, id).toString(Character.MAX_RADIX));
      if (id.length != ID_LENGTH) {
        sb.append(" (INVALID FORMAT)");
      }
      return sb.toString();
    }
  }
}<|MERGE_RESOLUTION|>--- conflicted
+++ resolved
@@ -253,11 +253,7 @@
       x0 = Long.parseLong(prop, 16);
       x1 = x0;
     } else {
-<<<<<<< HEAD
-      // "Rough randomess" from 3 different sources:
-=======
       // Randomess from 3 different sources:
->>>>>>> 1529c57c
       x0 = System.nanoTime();
       x1 = StringHelper.class.hashCode() << 32;
       StringBuilder sb = new StringBuilder();
