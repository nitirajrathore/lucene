--- conflicted
+++ resolved
@@ -70,13 +70,9 @@
   /**Make a copy with a modified replica
    */
   public Slice copyWith(Replica modified) {
-<<<<<<< HEAD
-    log.debug("modified replica : {}", modified);
-=======
     if(log.isDebugEnabled()) {
       log.debug("modified replica : {}", modified);
     }
->>>>>>> 91312a0a
     Map<String, Replica> replicasCopy = new LinkedHashMap<>(replicas);
     replicasCopy.put(modified.getName(), modified);
     return new Slice(name, replicasCopy, propMap, collection);
