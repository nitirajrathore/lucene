--- conflicted
+++ resolved
@@ -822,7 +822,6 @@
     if (filter==null) {
       if (query instanceof TermQuery) {
         Term t = ((TermQuery)query).getTerm();
-<<<<<<< HEAD
         DocsEnumState deState = new DocsEnumState();
         deState.fieldName = t.field();
         Terms terms = multiFields.terms(t.field());
@@ -834,20 +833,6 @@
 
         /** TODO: do per seg
         Term t = ((TermQuery)query).getTerm();
-        SolrIndexReader[] readers = reader.getLeafReaders();
-        int[] offsets = reader.getLeafOffsets();
-
-        for (int i=0; i<readers.length; i++) {
-          SolrIndexReader sir = readers[i];
-          int offset = offsets[i];
-          collector.setNextReader(sir, offset);
-
-          Fields fields = sir.fields();
-          Terms terms = fields.terms(t.field());
-          BytesRef termBytes = t.bytes();
-
-          Bits skipDocs = sir.getDeletedDocs();
-=======
         final AtomicReaderContext[] leaves = leafContexts;
 
         for (int i=0; i<leaves.length; i++) {
@@ -857,9 +842,8 @@
           Fields fields = reader.fields();
           Terms terms = fields.terms(t.field());
           BytesRef termBytes = t.bytes();
-          
+
           Bits skipDocs = reader.getDeletedDocs();
->>>>>>> 3df2f89d
           DocsEnum docsEnum = terms==null ? null : terms.docs(skipDocs, termBytes, null);
 
           if (docsEnum != null) {
