<?xml version="1.0" encoding="UTF-8"?>
<!--
  Licensed to the Apache Software Foundation (ASF) under one or more
  contributor license agreements.  See the NOTICE file distributed with
  this work for additional information regarding copyright ownership.
  The ASF licenses this file to You under the Apache License, Version 2.0
  (the "License"); you may not use this file except in compliance with
  the License.  You may obtain a copy of the License at

      http://www.apache.org/licenses/LICENSE-2.0

  Unless required by applicable law or agreed to in writing, software
  distributed under the License is distributed on an "AS IS" BASIS,
  WITHOUT WARRANTIES OR CONDITIONS OF ANY KIND, either express or implied.
  See the License for the specific language governing permissions and
  limitations under the License.
  -->

<Configuration>
  <Appenders>
    <Console name="STDERR" target="SYSTEM_ERR">
      <PatternLayout>
        <Pattern>
          %-4r %-5p (%t) [%X{node_name} %X{collection} %X{shard} %X{replica} %X{core}] %c{1.} %m%n
        </Pattern>
      </PatternLayout>
    </Console>
  </Appenders>
  <Loggers>
<<<<<<< HEAD
    <AsyncLogger name="org.apache.zookeeper" level="WARN"/>
    <AsyncLogger name="org.apache.hadoop" level="WARN"/>
    <AsyncLogger name="org.apache.directory" level="WARN"/>
    <AsyncLogger name="org.apache.solr.hadoop" level="INFO"/>
    <AsyncLogger name="org.eclipse.jetty" level="INFO"/>
=======
    <Logger name="org.apache.zookeeper" level="WARN"/>
    <Logger name="org.apache.hadoop" level="WARN"/>
    <Logger name="org.apache.directory" level="WARN"/>
    <Logger name="org.apache.solr.hadoop" level="INFO"/>
>>>>>>> d6641ffb

    <Root level="INFO">
      <AppenderRef ref="STDERR"/>
    </Root>
  </Loggers>
</Configuration><|MERGE_RESOLUTION|>--- conflicted
+++ resolved
@@ -27,18 +27,11 @@
     </Console>
   </Appenders>
   <Loggers>
-<<<<<<< HEAD
-    <AsyncLogger name="org.apache.zookeeper" level="WARN"/>
-    <AsyncLogger name="org.apache.hadoop" level="WARN"/>
-    <AsyncLogger name="org.apache.directory" level="WARN"/>
-    <AsyncLogger name="org.apache.solr.hadoop" level="INFO"/>
-    <AsyncLogger name="org.eclipse.jetty" level="INFO"/>
-=======
     <Logger name="org.apache.zookeeper" level="WARN"/>
     <Logger name="org.apache.hadoop" level="WARN"/>
     <Logger name="org.apache.directory" level="WARN"/>
     <Logger name="org.apache.solr.hadoop" level="INFO"/>
->>>>>>> d6641ffb
+    <Logger name="org.eclipse.jetty" level="INFO"/>
 
     <Root level="INFO">
       <AppenderRef ref="STDERR"/>
