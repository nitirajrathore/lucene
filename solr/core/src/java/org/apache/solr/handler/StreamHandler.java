/*
 * Licensed to the Apache Software Foundation (ASF) under one or more
 * contributor license agreements.  See the NOTICE file distributed with
 * this work for additional information regarding copyright ownership.
 * The ASF licenses this file to You under the Apache License, Version 2.0
 * (the "License"); you may not use this file except in compliance with
 * the License.  You may obtain a copy of the License at
 *
 *     http://www.apache.org/licenses/LICENSE-2.0
 *
 * Unless required by applicable law or agreed to in writing, software
 * distributed under the License is distributed on an "AS IS" BASIS,
 * WITHOUT WARRANTIES OR CONDITIONS OF ANY KIND, either express or implied.
 * See the License for the specific language governing permissions and
 * limitations under the License.
 */
package org.apache.solr.handler;

import static org.apache.solr.common.params.CommonParams.ID;
import static org.apache.solr.common.params.CommonParams.SORT;

import java.io.IOException;
import java.lang.invoke.MethodHandles;
import java.util.ArrayList;
import java.util.Collection;
import java.util.Collections;
import java.util.HashMap;
import java.util.Iterator;
import java.util.List;
import java.util.Map;

import org.apache.solr.client.solrj.io.ModelCache;
import org.apache.solr.client.solrj.io.SolrClientCache;
import org.apache.solr.client.solrj.io.Tuple;
import org.apache.solr.client.solrj.io.comp.StreamComparator;
import org.apache.solr.client.solrj.io.eval.*;
import org.apache.solr.client.solrj.io.graph.GatherNodesStream;
import org.apache.solr.client.solrj.io.graph.ShortestPathStream;
import org.apache.solr.client.solrj.io.ops.ConcatOperation;
import org.apache.solr.client.solrj.io.ops.DistinctOperation;
import org.apache.solr.client.solrj.io.ops.GroupOperation;
import org.apache.solr.client.solrj.io.ops.ReplaceOperation;
import org.apache.solr.client.solrj.io.stream.*;
import org.apache.solr.client.solrj.io.stream.expr.Explanation;
import org.apache.solr.client.solrj.io.stream.expr.Explanation.ExpressionType;
import org.apache.solr.client.solrj.io.stream.expr.Expressible;
import org.apache.solr.client.solrj.io.stream.expr.StreamExplanation;
import org.apache.solr.client.solrj.io.stream.expr.StreamExpression;
import org.apache.solr.client.solrj.io.stream.expr.StreamExpressionNamedParameter;
import org.apache.solr.client.solrj.io.stream.expr.StreamExpressionParser;
import org.apache.solr.client.solrj.io.stream.expr.StreamFactory;
import org.apache.solr.client.solrj.io.stream.metrics.CountMetric;
import org.apache.solr.client.solrj.io.stream.metrics.MaxMetric;
import org.apache.solr.client.solrj.io.stream.metrics.MeanMetric;
import org.apache.solr.client.solrj.io.stream.metrics.MinMetric;
import org.apache.solr.client.solrj.io.stream.metrics.SumMetric;
import org.apache.solr.common.SolrException;
import org.apache.solr.common.params.CommonParams;
import org.apache.solr.common.params.ModifiableSolrParams;
import org.apache.solr.common.params.SolrParams;
import org.apache.solr.core.CloseHook;
import org.apache.solr.core.CoreContainer;
import org.apache.solr.core.PluginInfo;
import org.apache.solr.core.SolrCore;
import org.apache.solr.request.SolrQueryRequest;
import org.apache.solr.response.SolrQueryResponse;
import org.apache.solr.security.AuthorizationContext;
import org.apache.solr.security.PermissionNameProvider;
import org.apache.solr.util.plugin.SolrCoreAware;
import org.slf4j.Logger;
import org.slf4j.LoggerFactory;

public class StreamHandler extends RequestHandlerBase implements SolrCoreAware, PermissionNameProvider {

  static SolrClientCache clientCache = new SolrClientCache();
  static ModelCache modelCache = null;
  private StreamFactory streamFactory = new StreamFactory();
  private static final Logger logger = LoggerFactory.getLogger(MethodHandles.lookup().lookupClass());
  private String coreName;
  private Map<String, DaemonStream> daemons = Collections.synchronizedMap(new HashMap());

  @Override
  public PermissionNameProvider.Name getPermissionName(AuthorizationContext request) {
    return PermissionNameProvider.Name.READ_PERM;
  }

  public static SolrClientCache getClientCache() {
    return clientCache;
  }

  public void inform(SolrCore core) {
    
    /* The stream factory will always contain the zkUrl for the given collection
     * Adds default streams with their corresponding function names. These 
     * defaults can be overridden or added to in the solrConfig in the stream 
     * RequestHandler def. Example config override
     *  <lst name="streamFunctions">
     *    <str name="group">org.apache.solr.client.solrj.io.stream.ReducerStream</str>
     *    <str name="count">org.apache.solr.client.solrj.io.stream.RecordCountStream</str>
     *  </lst>
     * */

    String defaultCollection;
    String defaultZkhost;
    CoreContainer coreContainer = core.getCoreContainer();
    this.coreName = core.getName();

    if(coreContainer.isZooKeeperAware()) {
      defaultCollection = core.getCoreDescriptor().getCollectionName();
      defaultZkhost = core.getCoreContainer().getZkController().getZkServerAddress();
      streamFactory.withCollectionZkHost(defaultCollection, defaultZkhost);
      streamFactory.withDefaultZkHost(defaultZkhost);
      modelCache = new ModelCache(250,
                                  defaultZkhost,
                                  clientCache);
    }

     streamFactory
       // source streams
      .withFunctionName("search", CloudSolrStream.class)
      .withFunctionName("facet", FacetStream.class)
      .withFunctionName("update", UpdateStream.class)
      .withFunctionName("jdbc", JDBCStream.class)
      .withFunctionName("topic", TopicStream.class)
      .withFunctionName("commit", CommitStream.class)
      .withFunctionName("random", RandomStream.class)
      .withFunctionName("knn", KnnStream.class)
      
      // decorator streams
      .withFunctionName("merge", MergeStream.class)
      .withFunctionName("unique", UniqueStream.class)
      .withFunctionName("top", RankStream.class)
      .withFunctionName("group", GroupOperation.class)
      .withFunctionName("reduce", ReducerStream.class)
      .withFunctionName("parallel", ParallelStream.class)
      .withFunctionName("rollup", RollupStream.class)
      .withFunctionName("stats", StatsStream.class)
      .withFunctionName("innerJoin", InnerJoinStream.class)
      .withFunctionName("leftOuterJoin", LeftOuterJoinStream.class) 
      .withFunctionName("hashJoin", HashJoinStream.class)
      .withFunctionName("outerHashJoin", OuterHashJoinStream.class)
      .withFunctionName("intersect", IntersectStream.class)
      .withFunctionName("complement", ComplementStream.class)
      .withFunctionName(SORT, SortStream.class)
      .withFunctionName("train", TextLogitStream.class)
      .withFunctionName("features", FeaturesSelectionStream.class)
      .withFunctionName("daemon", DaemonStream.class)
      .withFunctionName("shortestPath", ShortestPathStream.class)
      .withFunctionName("gatherNodes", GatherNodesStream.class)
      .withFunctionName("nodes", GatherNodesStream.class)
      .withFunctionName("select", SelectStream.class)
      .withFunctionName("shortestPath", ShortestPathStream.class)
      .withFunctionName("gatherNodes", GatherNodesStream.class)
      .withFunctionName("nodes", GatherNodesStream.class)
      .withFunctionName("scoreNodes", ScoreNodesStream.class)
      .withFunctionName("model", ModelStream.class)
      .withFunctionName("classify", ClassifyStream.class)
      .withFunctionName("fetch", FetchStream.class)
      .withFunctionName("executor", ExecutorStream.class)
      .withFunctionName("null", NullStream.class)
      .withFunctionName("priority", PriorityStream.class)
         .withFunctionName("significantTerms", SignificantTermsStream.class)
      .withFunctionName("cartesianProduct", CartesianProductStream.class)
         .withFunctionName("shuffle", ShuffleStream.class)
         .withFunctionName("calc", CalculatorStream.class)
      .withFunctionName("eval",EvalStream.class)
      .withFunctionName("echo", EchoStream.class)
<<<<<<< HEAD

             // metrics
=======
      .withFunctionName("cell", CellStream.class)
      .withFunctionName("list", ListStream.class)
      .withFunctionName("let", LetStream.class)
      .withFunctionName("get", GetStream.class)
      .withFunctionName("timeseries", TimeSeriesStream.class)
      .withFunctionName("tuple", TupStream.class)
      .withFunctionName("sql", SqlStream.class)
      .withFunctionName("col", ColumnEvaluator.class)
      .withFunctionName("predict", PredictEvaluator.class)
      .withFunctionName("regress", RegressionEvaluator.class)
      .withFunctionName("cov", CovarianceEvaluator.class)
      .withFunctionName("conv", ConvolutionEvaluator.class)
      .withFunctionName("normalize", NormalizeEvaluator.class)
      .withFunctionName("rev", ReverseEvaluator.class)
      .withFunctionName("length", LengthEvaluator.class)
      .withFunctionName("rank", RankEvaluator.class)
      .withFunctionName("scale", ScaleEvaluator.class)
      .withFunctionName("distance", DistanceEvaluator.class)
      .withFunctionName("copyOf", CopyOfEvaluator.class)
      .withFunctionName("copyOfRange", CopyOfRangeEvaluator.class)
      .withFunctionName("percentile", PercentileEvaluator.class)
      .withFunctionName("empiricalDistribution", EmpiricalDistributionEvaluator.class)
      .withFunctionName("cumulativeProbability", CumulativeProbabilityEvaluator.class)
      .withFunctionName("describe", DescribeEvaluator.class)
      .withFunctionName("finddelay", FindDelayEvaluator.class)
      .withFunctionName("sequence", SequenceEvaluator.class)
      .withFunctionName("array", ArrayEvaluator.class)
      .withFunctionName("hist", HistogramEvaluator.class)
      .withFunctionName("anova", AnovaEvaluator.class)
      .withFunctionName("movingAvg", MovingAverageEvaluator.class)
      .withFunctionName("arraySort", ArraySortEvaluator.class)

      // metrics
>>>>>>> ea79c668
         .withFunctionName("min", MinMetric.class)
      .withFunctionName("max", MaxMetric.class)
      .withFunctionName("avg", MeanMetric.class)
      .withFunctionName("sum", SumMetric.class)
      .withFunctionName("count", CountMetric.class)
      
      // tuple manipulation operations
         .withFunctionName("replace", ReplaceOperation.class)
      .withFunctionName("concat", ConcatOperation.class)
      
      // stream reduction operations
         .withFunctionName("group", GroupOperation.class)
      .withFunctionName("distinct", DistinctOperation.class)
      .withFunctionName("having", HavingStream.class)
      
      // Stream Evaluators
         .withFunctionName("val", RawValueEvaluator.class)
      
      // Boolean Stream Evaluators
         .withFunctionName("and", AndEvaluator.class)
      .withFunctionName("eor", ExclusiveOrEvaluator.class)
      .withFunctionName("eq", EqualsEvaluator.class)
      .withFunctionName("gt", GreaterThanEvaluator.class)
      .withFunctionName("gteq", GreaterThanEqualToEvaluator.class)
      .withFunctionName("lt", LessThanEvaluator.class)
      .withFunctionName("lteq", LessThanEqualToEvaluator.class)
      .withFunctionName("not", NotEvaluator.class)
         .withFunctionName("or", OrEvaluator.class)

      // Date Time Evaluators
         .withFunctionName(TemporalEvaluatorYear.FUNCTION_NAME, TemporalEvaluatorYear.class)
      .withFunctionName(TemporalEvaluatorMonth.FUNCTION_NAME, TemporalEvaluatorMonth.class)
      .withFunctionName(TemporalEvaluatorDay.FUNCTION_NAME, TemporalEvaluatorDay.class)
      .withFunctionName(TemporalEvaluatorDayOfYear.FUNCTION_NAME, TemporalEvaluatorDayOfYear.class)
         .withFunctionName(TemporalEvaluatorHour.FUNCTION_NAME, TemporalEvaluatorHour.class)
      .withFunctionName(TemporalEvaluatorMinute.FUNCTION_NAME, TemporalEvaluatorMinute.class)
         .withFunctionName(TemporalEvaluatorSecond.FUNCTION_NAME, TemporalEvaluatorSecond.class)
      .withFunctionName(TemporalEvaluatorEpoch.FUNCTION_NAME, TemporalEvaluatorEpoch.class)
      .withFunctionName(TemporalEvaluatorWeek.FUNCTION_NAME, TemporalEvaluatorWeek.class)
         .withFunctionName(TemporalEvaluatorQuarter.FUNCTION_NAME, TemporalEvaluatorQuarter.class)
         .withFunctionName(TemporalEvaluatorDayOfQuarter.FUNCTION_NAME, TemporalEvaluatorDayOfQuarter.class)

      // Number Stream Evaluators
         .withFunctionName("abs", AbsoluteValueEvaluator.class)
      .withFunctionName("add", AddEvaluator.class)
      .withFunctionName("div", DivideEvaluator.class)
      .withFunctionName("mult", MultiplyEvaluator.class)
      .withFunctionName("sub", SubtractEvaluator.class)
      .withFunctionName("log", NaturalLogEvaluator.class)
      .withFunctionName("pow", PowerEvaluator.class)
      .withFunctionName("mod", ModuloEvaluator.class)
         .withFunctionName("ceil", CeilingEvaluator.class)
      .withFunctionName("floor", FloorEvaluator.class)
      .withFunctionName("sin", SineEvaluator.class)
      .withFunctionName("asin", ArcSineEvaluator.class)
      .withFunctionName("sinh", HyperbolicSineEvaluator.class)
      .withFunctionName("cos", CosineEvaluator.class)
      .withFunctionName("acos", ArcCosineEvaluator.class)
      .withFunctionName("cosh", HyperbolicCosineEvaluator.class)
      .withFunctionName("tan", TangentEvaluator.class)
      .withFunctionName("atan", ArcTangentEvaluator.class)
      .withFunctionName("tanh", HyperbolicTangentEvaluator.class)
         .withFunctionName("round", RoundEvaluator.class)
      .withFunctionName("sqrt", SquareRootEvaluator.class)
      .withFunctionName("cbrt", CubedRootEvaluator.class)
      .withFunctionName("coalesce", CoalesceEvaluator.class)
      .withFunctionName("uuid", UuidEvaluator.class)
<<<<<<< HEAD
=======
      .withFunctionName("corr", CorrelationEvaluator.class)
>>>>>>> ea79c668


      // Conditional Stream Evaluators
         .withFunctionName("if", IfThenElseEvaluator.class)
         .withFunctionName("analyze", AnalyzeEvaluator.class)
         .withFunctionName("convert", ConversionEvaluator.class)
      ;

     // This pulls all the overrides and additions from the config
     List<PluginInfo> pluginInfos = core.getSolrConfig().getPluginInfos(Expressible.class.getName());
     for (PluginInfo pluginInfo : pluginInfos) {
       Class<? extends Expressible> clazz = core.getMemClassLoader().findClass(pluginInfo.className, Expressible.class);
       streamFactory.withFunctionName(pluginInfo.name, clazz);
     }
        
    core.addCloseHook(new CloseHook() {
      @Override
      public void preClose(SolrCore core) {
        //To change body of implemented methods use File | Settings | File Templates.
      }

      @Override
      public void postClose(SolrCore core) {
        clientCache.close();
      }
    });
  }

  public void handleRequestBody(SolrQueryRequest req, SolrQueryResponse rsp) throws Exception {
    SolrParams params = req.getParams();
    params = adjustParams(params);
    req.setParams(params);

    if(params.get("action") != null) {
      handleAdmin(req, rsp, params);
      return;
    }

    TupleStream tupleStream;

    try {
      StreamExpression streamExpression = StreamExpressionParser.parse(params.get("expr"));
      if(this.streamFactory.isEvaluator(streamExpression)) {
        StreamExpression tupleExpression = new StreamExpression("tuple");
        tupleExpression.addParameter(new StreamExpressionNamedParameter("return-value", streamExpression));
        tupleStream = this.streamFactory.constructStream(tupleExpression);
      } else {
        tupleStream = this.streamFactory.constructStream(streamExpression);
      }
    } catch (Exception e) {
      //Catch exceptions that occur while the stream is being created. This will include streaming expression parse rules.
      SolrException.log(logger, e);
      rsp.add("result-set", new DummyErrorStream(e));

      return;
    }

    int worker = params.getInt("workerID", 0);
    int numWorkers = params.getInt("numWorkers", 1);
    StreamContext context = new StreamContext();
    context.put("shards", getCollectionShards(params));
    context.workerID = worker;
    context.numWorkers = numWorkers;
    context.setSolrClientCache(clientCache);
    context.setModelCache(modelCache);
    context.put("core", this.coreName);
    context.put("solr-core", req.getCore());
    tupleStream.setStreamContext(context);
    
    // if asking for explanation then go get it
    if(params.getBool("explain", false)){
      rsp.add("explanation", tupleStream.toExplanation(this.streamFactory));
    }
    
    if(tupleStream instanceof DaemonStream) {
      DaemonStream daemonStream = (DaemonStream)tupleStream;
      if(daemons.containsKey(daemonStream.getId())) {
        daemons.remove(daemonStream.getId()).close();
      }
      daemonStream.setDaemons(daemons);
      daemonStream.open();  //This will start the deamonStream
      daemons.put(daemonStream.getId(), daemonStream);
      rsp.add("result-set", new DaemonResponseStream("Deamon:"+daemonStream.getId()+" started on "+coreName));
    } else {
      rsp.add("result-set", new TimerStream(new ExceptionStream(tupleStream)));
    }
  }

  private void handleAdmin(SolrQueryRequest req, SolrQueryResponse rsp, SolrParams params) {
    String action = params.get("action");
    if("stop".equalsIgnoreCase(action)) {
      String id = params.get(ID);
      DaemonStream d = daemons.get(id);
      if(d != null) {
        d.close();
        rsp.add("result-set", new DaemonResponseStream("Deamon:" + id + " stopped on " + coreName));
      } else {
        rsp.add("result-set", new DaemonResponseStream("Deamon:" + id + " not found on " + coreName));
      }
    } else {
      if ("start".equalsIgnoreCase(action)) {
        String id = params.get(ID);
        DaemonStream d = daemons.get(id);
        d.open();
        rsp.add("result-set", new DaemonResponseStream("Deamon:" + id + " started on " + coreName));
      } else if ("list".equalsIgnoreCase(action)) {
        Collection<DaemonStream> vals = daemons.values();
        rsp.add("result-set", new DaemonCollectionStream(vals));
      } else if ("kill".equalsIgnoreCase(action)) {
        String id = params.get("id");
        DaemonStream d = daemons.remove(id);
        if (d != null) {
          d.close();
        }
        rsp.add("result-set", new DaemonResponseStream("Deamon:" + id + " killed on " + coreName));
      }
    }
  }

  private SolrParams adjustParams(SolrParams params) {
    ModifiableSolrParams adjustedParams = new ModifiableSolrParams();
    adjustedParams.add(params);
    adjustedParams.add(CommonParams.OMIT_HEADER, "true");
    return adjustedParams;
  }

  public String getDescription() {
    return "StreamHandler";
  }

  public String getSource() {
    return null;
  }


  public static class DummyErrorStream extends TupleStream {
    private Exception e;

    public DummyErrorStream(Exception e) {
      this.e = e;
    }
    public StreamComparator getStreamSort() {
      return null;
    }

    public void close() {
    }

    public void open() {
    }

    public void setStreamContext(StreamContext context) {
    }

    public List<TupleStream> children() {
      return null;
    }
    
    @Override
    public Explanation toExplanation(StreamFactory factory) throws IOException {

      return new StreamExplanation(getStreamNodeId().toString())
        .withFunctionName("error")
        .withImplementingClass(this.getClass().getName())
        .withExpressionType(ExpressionType.STREAM_DECORATOR)
        .withExpression("--non-expressible--");
    }

    public Tuple read() {
      String msg = e.getMessage();

      Throwable t = e.getCause();
      while(t != null) {
        msg = t.getMessage();
        t = t.getCause();
      }


      Map m = new HashMap();
      m.put("EOF", true);
      m.put("EXCEPTION", msg);
      return new Tuple(m);
    }
  }

  public static class DaemonCollectionStream extends TupleStream {
    private Iterator<DaemonStream> it;

    public DaemonCollectionStream(Collection<DaemonStream> col) {
      this.it = col.iterator();
    }
    public StreamComparator getStreamSort() {
      return null;
    }

    public void close() {
    }

    public void open() {
    }

    public void setStreamContext(StreamContext context) {
    }

    public List<TupleStream> children() {
      return null;
    }

    @Override
    public Explanation toExplanation(StreamFactory factory) throws IOException {

      return new StreamExplanation(getStreamNodeId().toString())
        .withFunctionName("daemon-collection")
        .withImplementingClass(this.getClass().getName())
        .withExpressionType(ExpressionType.STREAM_DECORATOR)
        .withExpression("--non-expressible--");
    }
    
    public Tuple read() {
      if(it.hasNext()) {
        return it.next().getInfo();
      } else {
        Map m = new HashMap();
        m.put("EOF", true);
        return new Tuple(m);
      }
    }
  }

  public static class DaemonResponseStream extends TupleStream {
    private String message;
    private boolean sendEOF = false;

    public DaemonResponseStream(String message) {
      this.message = message;
    }
    public StreamComparator getStreamSort() {
      return null;
    }

    public void close() {
    }

    public void open() {
    }

    public void setStreamContext(StreamContext context) {
    }

    public List<TupleStream> children() {
      return null;
    }

    @Override
    public Explanation toExplanation(StreamFactory factory) throws IOException {

      return new StreamExplanation(getStreamNodeId().toString())
        .withFunctionName("daemon-response")
        .withImplementingClass(this.getClass().getName())
        .withExpressionType(ExpressionType.STREAM_DECORATOR)
        .withExpression("--non-expressible--");
    }

    public Tuple read() {
      if (sendEOF) {
        Map m = new HashMap();
        m.put("EOF", true);
        return new Tuple(m);
      } else {
        sendEOF = true;
        Map m = new HashMap();
        m.put("DaemonOp",message);
        return new Tuple(m);
      }
    }
  }

  public static class TimerStream extends TupleStream {

    private long begin;
    private TupleStream tupleStream;

    public TimerStream(TupleStream tupleStream) {
      this.tupleStream = tupleStream;
    }

    public StreamComparator getStreamSort() {
      return this.tupleStream.getStreamSort();
    }

    public void close() throws IOException {
      this.tupleStream.close();
    }

    public void open() throws IOException {
      this.begin = System.nanoTime();
      this.tupleStream.open();
    }

    public void setStreamContext(StreamContext context) {
      this.tupleStream.setStreamContext(context);
    }

    public List<TupleStream> children() {
      return this.tupleStream.children();
    }

    @Override
    public Explanation toExplanation(StreamFactory factory) throws IOException {

      return new StreamExplanation(getStreamNodeId().toString())
        .withFunctionName("timer")
        .withImplementingClass(this.getClass().getName())
        .withExpressionType(ExpressionType.STREAM_DECORATOR)
        .withExpression("--non-expressible--");
    }

    public Tuple read() throws IOException {
      Tuple tuple = this.tupleStream.read();
      if(tuple.EOF) {
        long totalTime = (System.nanoTime() - begin) / 1000000;
        tuple.fields.put("RESPONSE_TIME", totalTime);
      }
      return tuple;
    }
  }

  private Map<String, List<String>> getCollectionShards(SolrParams params) {

    Map<String, List<String>> collectionShards = new HashMap();
    Iterator<String> paramsIt = params.getParameterNamesIterator();
    while(paramsIt.hasNext()) {
      String param = paramsIt.next();
      if(param.indexOf(".shards") > -1) {
        String collection = param.split("\\.")[0];
        String shardString = params.get(param);
        String[] shards = shardString.split(",");
        List<String> shardList = new ArrayList();
        for(String shard : shards) {
          shardList.add(shard);
        }
        collectionShards.put(collection, shardList);
      }
    }

    if(collectionShards.size() > 0) {
      return collectionShards;
    } else {
      return null;
    }
  }
}<|MERGE_RESOLUTION|>--- conflicted
+++ resolved
@@ -165,10 +165,6 @@
          .withFunctionName("calc", CalculatorStream.class)
       .withFunctionName("eval",EvalStream.class)
       .withFunctionName("echo", EchoStream.class)
-<<<<<<< HEAD
-
-             // metrics
-=======
       .withFunctionName("cell", CellStream.class)
       .withFunctionName("list", ListStream.class)
       .withFunctionName("let", LetStream.class)
@@ -202,7 +198,6 @@
       .withFunctionName("arraySort", ArraySortEvaluator.class)
 
       // metrics
->>>>>>> ea79c668
          .withFunctionName("min", MinMetric.class)
       .withFunctionName("max", MaxMetric.class)
       .withFunctionName("avg", MeanMetric.class)
@@ -270,10 +265,7 @@
       .withFunctionName("cbrt", CubedRootEvaluator.class)
       .withFunctionName("coalesce", CoalesceEvaluator.class)
       .withFunctionName("uuid", UuidEvaluator.class)
-<<<<<<< HEAD
-=======
       .withFunctionName("corr", CorrelationEvaluator.class)
->>>>>>> ea79c668
 
 
       // Conditional Stream Evaluators
